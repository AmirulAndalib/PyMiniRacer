--- conflicted
+++ resolved
@@ -9,16 +9,12 @@
 #include <v8-profiler.h>
 #include <libplatform/libplatform.h>
 
-<<<<<<< HEAD
-=======
 #ifdef V8_OS_WIN
 # define LIB_EXPORT __declspec(dllexport)
 #else  // V8_OS_WIN
 # define LIB_EXPORT __attribute__ ((visibility("default")))
 #endif
 
-
->>>>>>> d7018356
 
 template<class T> static inline T* xalloc(T*& ptr, size_t x = sizeof(T))
 {
@@ -790,24 +786,20 @@
     return heap_stats(context_info);
 }
 
-<<<<<<< HEAD
-void mr_set_hard_memory_limit(ContextInfo *context_info, size_t limit) {
+LIB_EXPORT void mr_set_hard_memory_limit(ContextInfo *context_info, size_t limit) {
     set_hard_memory_limit(context_info, limit);
 }
 
-void mr_set_soft_memory_limit(ContextInfo *context_info, size_t limit) {
+LIB_EXPORT void mr_set_soft_memory_limit(ContextInfo *context_info, size_t limit) {
     context_info->soft_memory_limit = limit;
     context_info->soft_memory_limit_reached = false;
 }
 
-bool mr_soft_memory_limit_reached(ContextInfo *context_info) {
+LIB_EXPORT bool mr_soft_memory_limit_reached(ContextInfo *context_info) {
     return context_info->soft_memory_limit_reached;
 }
 
-void mr_low_memory_notification(ContextInfo *context_info) {
-=======
 LIB_EXPORT void mr_low_memory_notification(ContextInfo *context_info) {
->>>>>>> d7018356
     context_info->isolate->LowMemoryNotification();
 }
 
